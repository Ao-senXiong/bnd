package aQute.lib.osgi;

import java.io.*;
import java.net.*;
import java.util.*;
import java.util.concurrent.*;
import java.util.jar.*;
import java.util.regex.*;

import aQute.bnd.maven.support.*;
import aQute.bnd.service.*;
import aQute.lib.io.*;
import aQute.libg.generics.*;
import aQute.libg.header.*;
import aQute.libg.reporter.*;

public class Processor implements Reporter, Registry, Constants, Closeable {
	// TODO handle include files out of date
	// TODO make splitter skip eagerly whitespace so trim is not necessary
<<<<<<< HEAD
	public static String			LIST_SPLITTER	= "\\\\?\\s*,\\s*";
	private List<String>			errors			= new ArrayList<String>();
	private List<String>			warnings		= new ArrayList<String>();
	boolean							pedantic;
	boolean							trace;
	boolean							exceptions;
	boolean							fileMustExist	= true;

	Set<Object>					plugins;
	private File					base			= new File("").getAbsoluteFile();
	private Set<Closeable>			toBeClosed		= new HashSet<Closeable>();

	Properties						properties;
	private Macro					replacer;
	private long					lastModified;
	private File					propertiesFile;
	private boolean					fixup			= true;
	long							modified;
	Processor						parent;
	Set<File>						included;
	CL								pluginLoader;
	Collection<String>				filter;
	HashSet<String>					missingCommand;
	static ThreadLocal<Processor>	current			= new ThreadLocal<Processor>();
	static ExecutorService			executor		= Executors.newCachedThreadPool();
=======
	public static String	LIST_SPLITTER	= "\\\\?\\s*,\\s*";
	static Executor			executor;
	private List<String>	errors			= new ArrayList<String>();
	private List<String>	warnings		= new ArrayList<String>();
	boolean					pedantic;
	boolean					trace;
	boolean					exceptions;
	boolean					fileMustExist	= true;

	List<Object>			plugins;
	private File			base			= new File("").getAbsoluteFile();
	private List<Closeable>	toBeClosed		= newList();

	Properties				properties;
	private Macro			replacer;
	private long			lastModified;
	private File			propertiesFile;
	private boolean			fixup			= true;
	long					modified;
	Processor				parent;
	Set<File>				included;
	CL						pluginLoader;
	Collection<String>		filter;
	HashSet<String>			missingCommand;
	List<Object>			basicPlugins	= new ArrayList<Object>();
	
	static Random			random;
>>>>>>> 0539d77f

	public Processor() {
		properties = new Properties();
	}

	public Processor(Properties parent) {
		properties = new Properties(parent);
	}

	public Processor(Processor parent) {
		this(parent.properties);
		this.parent = parent;
	}

	public void setParent(Processor processor) {
		this.parent = processor;
		Properties ext = new Properties(processor.properties);
		ext.putAll(this.properties);
		this.properties = ext;
	}

	public Processor getParent() {
		return parent;
	}

	public Processor getTop() {
		if (parent == null)
			return this;
		else
			return parent.getTop();
	}

	public void getInfo(Processor processor, String prefix) {
		if (isFailOk())
			addAll(warnings, processor.getErrors(), prefix);
		else
			addAll(errors, processor.getErrors(), prefix);
		addAll(warnings, processor.getWarnings(), prefix);

		processor.errors.clear();
		processor.warnings.clear();
	}

	public void getInfo(Processor processor) {
		getInfo(processor, "");
	}

	private <T> void addAll(List<String> to, List<? extends T> from, String prefix) {
		for (T x : from) {
			to.add(prefix + x);
		}
	}

	/**
	 * A processor can mark itself current for a thread.
	 * 
	 * @return
	 */
	private Processor current() {
		Processor p = current.get();
		if (p == null)
			return this;
		else
			return p;
	}

	public void warning(String string, Object... args) {
		Processor p = current();
		String s = String.format(string, args);
		if (!p.warnings.contains(s))
			p.warnings.add(s);
	}

	public void error(String string, Object... args) {
		Processor p = current();
		if (p.isFailOk())
			p.warning(string, args);
		else {
			String s = String.format(string, args);
			if (!p.errors.contains(s))
				p.errors.add(s);
		}
	}

	public void error(String string, Throwable t, Object... args) {
		Processor p = current();

		if (p.isFailOk())
			p.warning(string + ": " + t, args);
		else {
			p.errors.add("Exception: " + t.getMessage());
			String s = String.format(string, args);
			if (!p.errors.contains(s))
				p.errors.add(s);
		}
		if (p.exceptions)
			t.printStackTrace();
	}

	public List<String> getWarnings() {
		return warnings;
	}

	public List<String> getErrors() {
		return errors;
	}

	public Map<String, Map<String, String>> parseHeader(String value) {
		return parseHeader(value, this);
	}

	/**
	 * Standard OSGi header parser.
	 * 
	 * @param value
	 * @return
	 */
	static public Map<String, Map<String, String>> parseHeader(String value, Processor logger) {
		return OSGiHeader.parseHeader(value, logger);
	}

	Map<String, Map<String, String>> getClauses(String header) {
		return parseHeader(getProperty(header));
	}

	public void addClose(Closeable jar) {
		toBeClosed.add(jar);
	}

	/**
	 * Remove all entries from a map that start with a specific prefix
	 * 
	 * @param <T>
	 * @param source
	 * @param prefix
	 * @return
	 */
	static <T> Map<String, T> removeKeys(Map<String, T> source, String prefix) {
		Map<String, T> temp = new TreeMap<String, T>(source);
		for (Iterator<String> p = temp.keySet().iterator(); p.hasNext();) {
			String pack = (String) p.next();
			if (pack.startsWith(prefix))
				p.remove();
		}
		return temp;
	}

	public void progress(String s, Object... args) {
		trace(s, args);
	}

	public boolean isPedantic() {
		return current().pedantic;
	}

	public void setPedantic(boolean pedantic) {
		this.pedantic = pedantic;
	}

	public static File getFile(File base, String file) {
		return IO.getFile(base, file);
	}

	public File getFile(String file) {
		return getFile(base, file);
	}

	/**
	 * Return a list of plugins that implement the given class.
	 * 
	 * @param clazz
	 *            Each returned plugin implements this class/interface
	 * @return A list of plugins
	 */
	public <T> List<T> getPlugins(Class<T> clazz) {
		List<T> l = new ArrayList<T>();
		Set<Object> all = getPlugins();
		for (Object plugin : all) {
			if (clazz.isInstance(plugin))
				l.add(clazz.cast(plugin));
		}
		return l;
	}

	/**
	 * Returns the first plugin it can find of the given type.
	 * 
	 * @param <T>
	 * @param clazz
	 * @return
	 */
	public <T> T getPlugin(Class<T> clazz) {
		Set<Object> all = getPlugins();
		for (Object plugin : all) {
			if (clazz.isInstance(plugin))
				return clazz.cast(plugin);
		}
		return null;
	}

	/**
	 * Return a list of plugins. Plugins are defined with the -plugin command.
	 * They are class names, optionally associated with attributes. Plugins can
	 * implement the Plugin interface to see these attributes.
	 * 
	 * Any object can be a plugin.
	 * 
	 * @return
	 */
	protected synchronized Set<Object> getPlugins() {
		if (this.plugins != null)
			return this.plugins;

		missingCommand = new HashSet<String>();
		Set<Object> list = new LinkedHashSet<Object>();

		// The owner of the plugin is always in there.
		list.add(this);
		setTypeSpecificPlugins(list);

		if (parent != null)
			list.addAll(parent.getPlugins());

		// We only use plugins now when they are defined on our level
		// and not if it is in our parent. We inherit from our parent
		// through the previous block.

		if (properties.containsKey(PLUGIN)) {
			String spe = getProperty(PLUGIN);
			if (spe.equals(NONE))
				return new LinkedHashSet<Object>();

			loadPlugins(list, spe);
		}

		return this.plugins = list;
	}

	/**
	 * @param list
	 * @param spe
	 */
	protected void loadPlugins(Set<Object> list, String spe) {
		Map<String, Map<String, String>> plugins = parseHeader(spe);
		for (Map.Entry<String, Map<String, String>> entry : plugins.entrySet()) {
			String key = (String) entry.getKey();

			try {
				CL loader = getLoader();
				String path = entry.getValue().get(PATH_DIRECTIVE);
				if (path != null) {
					String parts[] = path.split("\\s*,\\s*");
					for (String p : parts) {
						File f = getFile(p).getAbsoluteFile();
						loader.add(f.toURI().toURL());
					}
				}

				trace("Using plugin %s", key);

				// Plugins could use the same class with different
				// parameters so we could have duplicate names Remove
				// the ! added by the parser to make each name unique.
				key = removeDuplicateMarker(key);

				try {
					Class<?> c = (Class<?>) loader.loadClass(key);
					Object plugin = c.newInstance();
					customize(plugin, entry.getValue());
					list.add(plugin);
				} catch (Throwable t) {
					// We can defer the error if the plugin specifies
					// a command name. In that case, we'll verify that
					// a bnd file does not contain any references to a
					// plugin
					// command. The reason this feature was added was
					// to compile plugin classes with the same build.
					String commands = entry.getValue().get(COMMAND_DIRECTIVE);
					if (commands == null)
						error("Problem loading the plugin: %s exception: (%s)", key, t);
					else {
						Collection<String> cs = split(commands);
						missingCommand.addAll(cs);
					}
				}
			} catch (Throwable e) {
				error("Problem loading the plugin: " + key + " exception: " + e);
			}
		}
	}

	protected void setTypeSpecificPlugins(Set<Object> list) {
		list.add(executor);
	}

	/**
	 * @param plugin
	 * @param entry
	 */
	protected <T> T customize(T plugin, Map<String, String> map) {
		if (plugin instanceof Plugin) {
			if (map != null)
				((Plugin) plugin).setProperties(map);

			((Plugin) plugin).setReporter(this);
		}
		if (plugin instanceof RegistryPlugin) {
			((RegistryPlugin) plugin).setRegistry(this);
		}
		return plugin;
	}

	public boolean isFailOk() {
		String v = getProperty(Analyzer.FAIL_OK, null);
		return v != null && v.equalsIgnoreCase("true");
	}

	public File getBase() {
		return base;
	}

	public void setBase(File base) {
		this.base = base;
	}

	public void clear() {
		errors.clear();
		warnings.clear();
	}

	public void trace(String msg, Object... parms) {
		Processor p = current();
		if (p.trace) {
			System.out.printf("# " + msg + "\n", parms);
		}
	}

	public <T> List<T> newList() {
		return new ArrayList<T>();
	}

	public <T> Set<T> newSet() {
		return new TreeSet<T>();
	}

	public static <K, V> Map<K, V> newMap() {
		return new LinkedHashMap<K, V>();
	}

	public static <K, V> Map<K, V> newHashMap() {
		return new HashMap<K, V>();
	}

	public <T> List<T> newList(Collection<T> t) {
		return new ArrayList<T>(t);
	}

	public <T> Set<T> newSet(Collection<T> t) {
		return new TreeSet<T>(t);
	}

	public <K, V> Map<K, V> newMap(Map<K, V> t) {
		return new LinkedHashMap<K, V>(t);
	}

	public void close() {
		for (Closeable c : toBeClosed) {
			try {
				c.close();
			} catch (IOException e) {
				// Who cares?
			}
		}
		toBeClosed = null;
	}

	public String _basedir(String args[]) {
		if (base == null)
			throw new IllegalArgumentException("No base dir set");

		return base.getAbsolutePath();
	}

	/**
	 * Property handling ...
	 * 
	 * @return
	 */

	public Properties getProperties() {
		if (fixup) {
			fixup = false;
			begin();
		}

		return properties;
	}

	public String getProperty(String key) {
		return getProperty(key, null);
	}

	public void mergeProperties(File file, boolean override) {
		if (file.isFile()) {
			try {
				Properties properties = loadProperties(file);
				mergeProperties(properties, override);
			} catch (Exception e) {
				error("Error loading properties file: " + file);
			}
		} else {
			if (!file.exists())
				error("Properties file does not exist: " + file);
			else
				error("Properties file must a file, not a directory: " + file);
		}
	}

	public void mergeProperties(Properties properties, boolean override) {
		for (Enumeration<?> e = properties.propertyNames(); e.hasMoreElements();) {
			String key = (String) e.nextElement();
			String value = properties.getProperty(key);
			if (override || !getProperties().containsKey(key))
				setProperty(key, value);
		}
	}

	public void setProperties(Properties properties) {
		doIncludes(getBase(), properties);
		this.properties.putAll(properties);
	}

	public void addProperties(File file) throws Exception {
		addIncluded(file);
		Properties p = loadProperties(file);
		setProperties(p);
	}

	public synchronized void addIncluded(File file) {
		if (included == null)
			included = new HashSet<File>();
		included.add(file);
	}

	/**
	 * Inspect the properties and if you find -includes parse the line included
	 * manifest files or properties files. The files are relative from the given
	 * base, this is normally the base for the analyzer.
	 * 
	 * @param ubase
	 * @param p
	 * @param done
	 * @throws IOException
	 * @throws IOException
	 */

	private void doIncludes(File ubase, Properties p) {
		String includes = p.getProperty(INCLUDE);
		if (includes != null) {
			includes = getReplacer().process(includes);
			p.remove(INCLUDE);
			Collection<String> clauses = parseHeader(includes).keySet();

			for (String value : clauses) {
				boolean fileMustExist = true;
				boolean overwrite = true;
				while (true) {
					if (value.startsWith("-")) {
						fileMustExist = false;
						value = value.substring(1).trim();
					} else if (value.startsWith("~")) {
						// Overwrite properties!
						overwrite = false;
						value = value.substring(1).trim();
					} else
						break;
				}
				try {
					File file = getFile(ubase, value).getAbsoluteFile();
					if (!file.isFile() && fileMustExist) {
						error("Included file " + file
								+ (file.exists() ? " does not exist" : " is directory"));
					} else
						doIncludeFile(file, overwrite, p);
				} catch (Exception e) {
					if (fileMustExist)
						error("Error in processing included file: " + value, e);
				}
			}
		}
	}

	/**
	 * @param file
	 * @param parent
	 * @param done
	 * @param overwrite
	 * @throws FileNotFoundException
	 * @throws IOException
	 */
	public void doIncludeFile(File file, boolean overwrite, Properties target) throws Exception {
		if (included != null && included.contains(file)) {
			error("Cyclic or multiple include of " + file);
		} else {
			addIncluded(file);
			updateModified(file.lastModified(), file.toString());
			InputStream in = new FileInputStream(file);
			Properties sub;
			if (file.getName().toLowerCase().endsWith(".mf")) {
				sub = getManifestAsProperties(in);
			} else
				sub = loadProperties(in, file.getAbsolutePath());

			in.close();

			doIncludes(file.getParentFile(), sub);
			// make sure we do not override properties
			for (Map.Entry<?, ?> entry : sub.entrySet()) {
				if (overwrite || !target.containsKey(entry.getKey()))
					target.setProperty((String) entry.getKey(), (String) entry.getValue());
			}
		}
	}

	public void unsetProperty(String string) {
		getProperties().remove(string);

	}

	public boolean refresh() {
		plugins = null; // We always refresh our plugins

		if (propertiesFile == null)
			return false;

		updateModified(propertiesFile.lastModified(), "properties file");
		boolean changed = false;
		if (included != null) {
			for (File file : included) {

				if (file.exists() == false || file.lastModified() > modified) {
					updateModified(file.lastModified(), "include file: " + file);
					changed = true;
				}
			}
		}

		// System.out.println("Modified " + modified + " file: "
		// + propertiesFile.lastModified() + " diff "
		// + (modified - propertiesFile.lastModified()));

		// Date last = new Date(propertiesFile.lastModified());
		// Date current = new Date(modified);
		changed |= modified < propertiesFile.lastModified();
		if (changed) {
			included = null;
			properties.clear();
			setProperties(propertiesFile, base);
			propertiesChanged();
			return true;
		}
		return false;
	}

	public void propertiesChanged() {
	}

	/**
	 * Set the properties by file. Setting the properties this way will also set
	 * the base for this analyzer. After reading the properties, this will call
	 * setProperties(Properties) which will handle the includes.
	 * 
	 * @param propertiesFile
	 * @throws FileNotFoundException
	 * @throws IOException
	 */
	public void setProperties(File propertiesFile) throws IOException {
		propertiesFile = propertiesFile.getAbsoluteFile();
		setProperties(propertiesFile, propertiesFile.getParentFile());
	}

	public void setProperties(File propertiesFile, File base) {
		this.propertiesFile = propertiesFile.getAbsoluteFile();
		setBase(base);
		try {
			if (propertiesFile.isFile()) {
				// System.out.println("Loading properties " + propertiesFile);
				long modified = propertiesFile.lastModified();
				if (modified > System.currentTimeMillis() + 100) {
					System.out.println("Huh? This is in the future " + propertiesFile);
					this.modified = System.currentTimeMillis();
				} else
					this.modified = modified;

				included = null;
				Properties p = loadProperties(propertiesFile);
				setProperties(p);
			} else {
				if (fileMustExist) {
					error("No such properties file: " + propertiesFile);
				}
			}
		} catch (IOException e) {
			error("Could not load properties " + propertiesFile);
		}
	}

	protected void begin() {
		if (isTrue(getProperty(PEDANTIC)))
			setPedantic(true);
	}

	public static boolean isTrue(String value) {
		if (value == null)
			return false;

		return !"false".equalsIgnoreCase(value);
	}

	/**
	 * Get a property with a proper default
	 * 
	 * @param headerName
	 * @param deflt
	 * @return
	 */
	public String getProperty(String key, String deflt) {
		String value = null;
		Processor source = this;

		if (filter != null && filter.contains(key)) {
			value = (String) getProperties().get(key);
		} else {
			while (source != null) {
				value = (String) source.getProperties().get(key);
				if (value != null)
					break;

				source = source.getParent();
			}
		}

		if (value != null)
			return getReplacer().process(value, source);
		else if (deflt != null)
			return getReplacer().process(deflt, this);
		else
			return null;
	}

	/**
	 * Helper to load a properties file from disk.
	 * 
	 * @param file
	 * @return
	 * @throws IOException
	 */
	public Properties loadProperties(File file) throws IOException {
		updateModified(file.lastModified(), "Properties file: " + file);
		InputStream in = new FileInputStream(file);
		Properties p = loadProperties(in, file.getAbsolutePath());
		in.close();
		return p;
	}

	Properties loadProperties(InputStream in, String name) throws IOException {
		int n = name.lastIndexOf('/');
		if (n > 0)
			name = name.substring(0, n);
		if (name.length() == 0)
			name = ".";

		try {
			Properties p = new Properties();
			p.load(in);
			return replaceAll(p, "\\$\\{\\.\\}", name);
		} catch (Exception e) {
			error("Error during loading properties file: " + name + ", error:" + e);
			return new Properties();
		}
	}

	/**
	 * Replace a string in all the values of the map. This can be used to
	 * preassign variables that change. I.e. the base directory ${.} for a
	 * loaded properties
	 */

	public static Properties replaceAll(Properties p, String pattern, String replacement) {
		Properties result = new Properties();
		for (Iterator<Map.Entry<Object, Object>> i = p.entrySet().iterator(); i.hasNext();) {
			Map.Entry<Object, Object> entry = i.next();
			String key = (String) entry.getKey();
			String value = (String) entry.getValue();
			value = value.replaceAll(pattern, replacement);
			result.put(key, value);
		}
		return result;
	}

	/**
	 * Merge the attributes of two maps, where the first map can contain
	 * wildcarded names. The idea is that the first map contains patterns (for
	 * example *) with a set of attributes. These patterns are matched against
	 * the found packages in actual. If they match, the result is set with the
	 * merged set of attributes. It is expected that the instructions are
	 * ordered so that the instructor can define which pattern matches first.
	 * Attributes in the instructions override any attributes from the actual.<br/>
	 * 
	 * A pattern is a modified regexp so it looks like globbing. The * becomes a
	 * .* just like the ? becomes a .?. '.' are replaced with \\. Additionally,
	 * if the pattern starts with an exclamation mark, it will remove that
	 * matches for that pattern (- the !) from the working set. So the following
	 * patterns should work:
	 * <ul>
	 * <li>com.foo.bar</li>
	 * <li>com.foo.*</li>
	 * <li>com.foo.???</li>
	 * <li>com.*.[^b][^a][^r]</li>
	 * <li>!com.foo.* (throws away any match for com.foo.*)</li>
	 * </ul>
	 * Enough rope to hang the average developer I would say.
	 * 
	 * 
	 * @param instructions
	 *            the instructions with patterns. A
	 * @param actual
	 *            the actual found packages
	 */

	public static Map<String, Map<String, String>> merge(String type,
			Map<String, Map<String, String>> instructions, Map<String, Map<String, String>> actual,
			Set<String> superfluous, Map<String, Map<String, String>> ignored) {
		Map<String, Map<String, String>> toVisit = new HashMap<String, Map<String, String>>(actual); // we
		// do
		// not
		// want
		// to
		// ruin
		// our
		// original
		Map<String, Map<String, String>> result = newMap();
		for (Iterator<String> i = instructions.keySet().iterator(); i.hasNext();) {
			String instruction = i.next();
			String originalInstruction = instruction;

			Map<String, String> instructedAttributes = instructions.get(instruction);

			// Check if we have a fixed (starts with '=') or a
			// duplicate name. A fixed name is added to the output without
			// checking against the contents. Duplicates are marked
			// at the end. In that case we do not pick up any contained
			// information but just add them to the output including the
			// marker.
			if (instruction.startsWith("=")) {
				result.put(instruction.substring(1), instructedAttributes);
				superfluous.remove(originalInstruction);
				continue;
			}
			if (isDuplicate(instruction)) {
				result.put(instruction, instructedAttributes);
				superfluous.remove(originalInstruction);
				continue;
			}

			Instruction instr = Instruction.getPattern(instruction);

			for (Iterator<String> p = toVisit.keySet().iterator(); p.hasNext();) {
				String packageName = p.next();

				if (instr.matches(packageName)) {
					superfluous.remove(originalInstruction);
					if (!instr.isNegated()) {
						Map<String, String> newAttributes = new HashMap<String, String>();
						newAttributes.putAll(actual.get(packageName));
						newAttributes.putAll(instructedAttributes);
						result.put(packageName, newAttributes);
					} else if (ignored != null) {
						ignored.put(packageName, new HashMap<String, String>());
					}
					p.remove(); // Can never match again for another pattern
				}
			}

		}
		return result;
	}

	/**
	 * Print a standard Map based OSGi header.
	 * 
	 * @param exports
	 *            map { name => Map { attribute|directive => value } }
	 * @return the clauses
	 */
	public static String printClauses(Map<String, Map<String, String>> exports,
			String allowedDirectives) {
		return printClauses(exports, allowedDirectives, false);
	}

	public static String printClauses(Map<String, Map<String, String>> exports,
			String allowedDirectives, boolean checkMultipleVersions) {
		StringBuffer sb = new StringBuffer();
		String del = "";
		for (Iterator<String> i = exports.keySet().iterator(); i.hasNext();) {
			String name = i.next();
			Map<String, String> clause = exports.get(name);

			// We allow names to be duplicated in the input
			// by ending them with '~'. This is necessary to use
			// the package names as keys. However, we remove these
			// suffixes in the output so that you can set multiple
			// exports with different attributes.
			String outname = removeDuplicateMarker(name);
			sb.append(del);
			sb.append(outname);
			printClause(clause, allowedDirectives, sb);
			del = ",";
		}
		return sb.toString();
	}

	public static void printClause(Map<String, String> map, String allowedDirectives,
			StringBuffer sb) {

		for (Iterator<String> j = map.keySet().iterator(); j.hasNext();) {
			String key = j.next();

			// Skip directives we do not recognize
			if (!key.startsWith("x-") && key.endsWith(":")
					&& (allowedDirectives == null || allowedDirectives.indexOf(key) < 0))
				continue;

			String value = ((String) map.get(key)).trim();
			sb.append(";");
			sb.append(key);
			sb.append("=");

			boolean clean = (value.length() >= 2 && value.charAt(0) == '"' && value.charAt(value
					.length() - 1) == '"') || Verifier.TOKEN.matcher(value).matches();
			if (!clean)
				sb.append("\"");
			sb.append(value);
			if (!clean)
				sb.append("\"");
		}
	}

	public Macro getReplacer() {
		if (replacer == null)
			return replacer = new Macro(this, getMacroDomains());
		else
			return replacer;
	}

	/**
	 * This should be overridden by subclasses to add extra macro command
	 * domains on the search list.
	 * 
	 * @return
	 */
	protected Object[] getMacroDomains() {
		return new Object[] {};
	}

	/**
	 * Return the properties but expand all macros. This always returns a new
	 * Properties object that can be used in any way.
	 * 
	 * @return
	 */
	public Properties getFlattenedProperties() {
		return getReplacer().getFlattenedProperties();

	}

	public void updateModified(long time, String reason) {
		if (time > lastModified) {
			lastModified = time;
		}
	}

	public long lastModified() {
		return lastModified;
	}

	/**
	 * Add or override a new property.
	 * 
	 * @param key
	 * @param value
	 */
	public void setProperty(String key, String value) {
		checkheader: for (int i = 0; i < headers.length; i++) {
			if (headers[i].equalsIgnoreCase(value)) {
				value = headers[i];
				break checkheader;
			}
		}
		getProperties().put(key, value);
	}

	/**
	 * Read a manifest but return a properties object.
	 * 
	 * @param in
	 * @return
	 * @throws IOException
	 */
	public static Properties getManifestAsProperties(InputStream in) throws IOException {
		Properties p = new Properties();
		Manifest manifest = new Manifest(in);
		for (Iterator<Object> it = manifest.getMainAttributes().keySet().iterator(); it.hasNext();) {
			Attributes.Name key = (Attributes.Name) it.next();
			String value = manifest.getMainAttributes().getValue(key);
			p.put(key.toString(), value);
		}
		return p;
	}

	public File getPropertiesFile() {
		return propertiesFile;
	}

	public void setFileMustExist(boolean mustexist) {
		fileMustExist = mustexist;
	}

	static public String read(InputStream in) throws Exception {
		InputStreamReader ir = new InputStreamReader(in, "UTF8");
		StringBuilder sb = new StringBuilder();

		try {
			char chars[] = new char[1000];
			int size = ir.read(chars);
			while (size > 0) {
				sb.append(chars, 0, size);
				size = ir.read(chars);
			}
		} finally {
			ir.close();
		}
		return sb.toString();
	}

	/**
	 * Join a list.
	 * 
	 * @param args
	 * @return
	 */
	public static String join(Collection<?> list, String delimeter) {
		return join(delimeter, list);
	}

	public static String join(String delimeter, Collection<?>... list) {
		StringBuilder sb = new StringBuilder();
		String del = "";
		for (Collection<?> l : list) {
			if (list != null) {
				for (Object item : l) {
					sb.append(del);
					sb.append(item);
					del = delimeter;
				}
			}
		}
		return sb.toString();
	}

	public static String join(Object[] list, String delimeter) {
		if (list == null)
			return "";
		StringBuilder sb = new StringBuilder();
		String del = "";
		for (Object item : list) {
			sb.append(del);
			sb.append(item);
			del = delimeter;
		}
		return sb.toString();
	}

	public static String join(Collection<?>... list) {
		return join(",", list);
	}

	public static <T> String join(T list[]) {
		return join(list, ",");
	}

	public static void split(String s, Collection<String> set) {

		String elements[] = s.trim().split(LIST_SPLITTER);
		for (String element : elements) {
			if (element.length() > 0)
				set.add(element);
		}
	}

	public static Collection<String> split(String s) {
		return split(s, LIST_SPLITTER);
	}

	public static Collection<String> split(String s, String splitter) {
		if (s != null)
			s = s.trim();
		if (s == null || s.trim().length() == 0)
			return Collections.emptyList();

		return Arrays.asList(s.split(splitter));
	}

	public static String merge(String... strings) {
		ArrayList<String> result = new ArrayList<String>();
		for (String s : strings) {
			if (s != null)
				split(s, result);
		}
		return join(result);
	}

	public boolean isExceptions() {
		return exceptions;
	}

	public void setExceptions(boolean exceptions) {
		this.exceptions = exceptions;
	}

	/**
	 * Make the file short if it is inside our base directory, otherwise long.
	 * 
	 * @param f
	 * @return
	 */
	public String normalize(String f) {
		if (f.startsWith(base.getAbsolutePath() + "/"))
			return f.substring(base.getAbsolutePath().length() + 1);
		else
			return f;
	}

	public String normalize(File f) {
		return normalize(f.getAbsolutePath());
	}

	public static String removeDuplicateMarker(String key) {
		int i = key.length() - 1;
		while (i >= 0 && key.charAt(i) == DUPLICATE_MARKER)
			--i;

		return key.substring(0, i + 1);
	}

	public static boolean isDuplicate(String name) {
		return name.length() > 0 && name.charAt(name.length() - 1) == DUPLICATE_MARKER;
	}

	public void setTrace(boolean x) {
		trace = x;
	}

	static class CL extends URLClassLoader {

		CL() {
			super(new URL[0], Processor.class.getClassLoader());
		}

		void add(URL url) {
			URL urls[] = getURLs();
			for (URL u : urls) {
				if (u.equals(url))
					return;
			}
			super.addURL(url);
		}

		public Class<?> loadClass(String name) throws NoClassDefFoundError {
			try {
				Class<?> c = super.loadClass(name);
				return c;
			} catch (Throwable t) {
				StringBuilder sb = new StringBuilder();
				sb.append(name);
				sb.append(" not found, parent:  ");
				sb.append(getParent());
				sb.append(" urls:");
				sb.append(Arrays.toString(getURLs()));
				sb.append(" exception:");
				sb.append(t);
				throw new NoClassDefFoundError(sb.toString());
			}
		}
	}

	private CL getLoader() {
		if (pluginLoader == null) {
			pluginLoader = new CL();
		}
		return pluginLoader;
	}

	/*
	 * Check if this is a valid project.
	 */
	public boolean exists() {
		return base != null && base.isDirectory() && propertiesFile != null
				&& propertiesFile.isFile();
	}

	public boolean isOk() {
		return isFailOk() || (getErrors().size() == 0);
	}

	public boolean isPerfect() {
		return getErrors().size() == 0 && getWarnings().size() == 0;
	}

	public void setForceLocal(Collection<String> local) {
		filter = local;
	}

	/**
	 * Answer if the name is a missing plugin's command name. If a bnd file
	 * contains the command name of a plugin, and that plugin is not available,
	 * then an error is reported during manifest calculation. This allows the
	 * plugin to fail to load when it is not needed.
	 * 
	 * We first get the plugins to ensure it is properly initialized.
	 * 
	 * @param name
	 * @return
	 */
	public boolean isMissingPlugin(String name) {
		getPlugins();
		return missingCommand != null && missingCommand.contains(name);
	}

	/**
	 * Append two strings to for a path in a ZIP or JAR file. It is guaranteed
	 * to return a string that does not start, nor ends with a '/', while it is
	 * properly separated with slashes. Double slashes are properly removed.
	 * 
	 * <pre>
	 *  &quot;/&quot; + &quot;abc/def/&quot; becomes &quot;abc/def&quot;
	 *  
	 * &#064;param prefix
	 * &#064;param suffix
	 * &#064;return
	 * 
	 */
	public static String appendPath(String... parts) {
		StringBuilder sb = new StringBuilder();
		boolean lastSlash = true;
		for (String part : parts) {
			for (int i = 0; i < part.length(); i++) {
				char c = part.charAt(i);
				if (c == '/') {
					if (!lastSlash)
						sb.append('/');
					lastSlash = true;
				} else {
					sb.append(c);
					lastSlash = false;
				}
			}
			if (!lastSlash & sb.length() > 0) {
				sb.append('/');
				lastSlash = true;
			}
		}
		if (lastSlash && sb.length() > 0)
			sb.deleteCharAt(sb.length() - 1);

		return sb.toString();
	}

	/**
	 * Parse the a=b strings and return a map of them.
	 * 
	 * @param attrs
	 * @param clazz
	 * @return
	 */
	public static Map<String, String> doAttrbutes(Object[] attrs, Clazz clazz, Macro macro) {
		if (attrs == null || attrs.length == 0)
			return Collections.emptyMap();

		Map<String, String> map = newMap();
		for (Object a : attrs) {
			String attr = (String) a;
			int n = attr.indexOf("=");
			if (n > 0) {
				map.put(attr.substring(0, n), macro.process(attr.substring(n + 1)));
			} else
				throw new IllegalArgumentException(String.format(
						"Invalid attribute on package-info.java in %s , %s. Must be <key>=<name> ",
						clazz, attr));
		}
		return map;
	}

	public static String append(String... strings) {
		List<String> result = Create.list();
		for (String s : strings) {
			result.addAll(split(s));
		}
		return join(result);
	}

	public synchronized Class<?> getClass(String type, File jar) throws Exception {
		CL cl = getLoader();
		cl.add(jar.toURI().toURL());
		return cl.loadClass(type);
	}

	public boolean isTrace() {
		return current().trace;
	}

	public static long getDuration(String tm, long dflt) {
		if (tm == null)
			return dflt;

		tm = tm.toUpperCase();
		TimeUnit unit = TimeUnit.MILLISECONDS;
		Matcher m = Pattern
				.compile(
						"\\s*(\\d+)\\s*(NANOSECONDS|MICROSECONDS|MILLISECONDS|SECONDS|MINUTES|HOURS|DAYS)?")
				.matcher(tm);
		if (m.matches()) {
			long duration = Long.parseLong(tm);
			String u = m.group(2);
			if (u != null)
				unit = TimeUnit.valueOf(u);
			duration = TimeUnit.MILLISECONDS.convert(duration, unit);
			return duration;
		}
		return dflt;
	}
	
	/**
	 * Generate a random string, which is guaranteed to be a valid Java
	 * identifier (first character is an ASCII letter, subsequent characters are
	 * ASCII letters or numbers). Takes an optional parameter for the length of
	 * string to generate; default is 8 characters.
	 */
	public String _random(String[] args) {
		int numchars = 8;
		if (args.length > 1) {
			try {
				numchars = Integer.parseInt(args[1]);
			} catch (NumberFormatException e) {
				throw new IllegalArgumentException("Invalid character count parameter in ${random} macro.");
			}
		}
		
		if (random == null)
			random = new Random();
		
		char[] letters = "abcdefghijklmnopqrstuvwxyzABCDEFGHIJKLMNOPQRSTUVWXYZ".toCharArray();
		char[] alphanums = "abcdefghijklmnopqrstuvwxyzABCDEFGHIJKLMNOPQRSTUVWXYZ0123456789".toCharArray();
		
		char[] array = new char[numchars];
		for (int i = 0; i < numchars; i++) {
			char c;
			if (i == 0)
				c = letters[random.nextInt(letters.length)];
			else
				c = alphanums[random.nextInt(alphanums.length)];
			array[i] = c;
		}
		
		return new String(array);
	}

	/**
	 * Set the current command thread. This must be balanced with the
	 * {@link #end(Processor)} method. The method returns the previous command
	 * owner or null.
	 * 
	 * The command owner will receive all warnings and error reports.
	 */

	protected Processor beginHandleErrors(String message) {
		trace("begin %s", message);
		Processor previous = current.get();
		current.set(this);
		return previous;
	}

	/**
	 * End a command. Will restore the previous command owner.
	 * 
	 * @param previous
	 */
	protected void endHandleErrors(Processor previous) {
		trace("end");
		current.set(previous);
	}

	public static Executor getExecutor() {
		return executor;
	}
}<|MERGE_RESOLUTION|>--- conflicted
+++ resolved
@@ -17,7 +17,6 @@
 public class Processor implements Reporter, Registry, Constants, Closeable {
 	// TODO handle include files out of date
 	// TODO make splitter skip eagerly whitespace so trim is not necessary
-<<<<<<< HEAD
 	public static String			LIST_SPLITTER	= "\\\\?\\s*,\\s*";
 	private List<String>			errors			= new ArrayList<String>();
 	private List<String>			warnings		= new ArrayList<String>();
@@ -43,35 +42,6 @@
 	HashSet<String>					missingCommand;
 	static ThreadLocal<Processor>	current			= new ThreadLocal<Processor>();
 	static ExecutorService			executor		= Executors.newCachedThreadPool();
-=======
-	public static String	LIST_SPLITTER	= "\\\\?\\s*,\\s*";
-	static Executor			executor;
-	private List<String>	errors			= new ArrayList<String>();
-	private List<String>	warnings		= new ArrayList<String>();
-	boolean					pedantic;
-	boolean					trace;
-	boolean					exceptions;
-	boolean					fileMustExist	= true;
-
-	List<Object>			plugins;
-	private File			base			= new File("").getAbsoluteFile();
-	private List<Closeable>	toBeClosed		= newList();
-
-	Properties				properties;
-	private Macro			replacer;
-	private long			lastModified;
-	private File			propertiesFile;
-	private boolean			fixup			= true;
-	long					modified;
-	Processor				parent;
-	Set<File>				included;
-	CL						pluginLoader;
-	Collection<String>		filter;
-	HashSet<String>			missingCommand;
-	List<Object>			basicPlugins	= new ArrayList<Object>();
-	
-	static Random			random;
->>>>>>> 0539d77f
 
 	public Processor() {
 		properties = new Properties();
