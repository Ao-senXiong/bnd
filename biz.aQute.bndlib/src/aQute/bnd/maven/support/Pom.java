package aQute.bnd.maven.support;

import java.io.*;
import java.net.*;
import java.util.*;

import javax.xml.parsers.*;
import javax.xml.xpath.*;

import org.w3c.dom.*;

public abstract class Pom {
	static DocumentBuilderFactory	dbf	= DocumentBuilderFactory.newInstance();
	static XPathFactory				xpf	= XPathFactory.newInstance();

	static {
		dbf.setNamespaceAware(false);
	}
	
	public enum Action {
		compile, run, test;
	}

	public enum Scope {
		compile, runtime, system, import_, provided, test, ;
		
		private boolean includes(Scope other) {
			if (other == this) return true;
			switch (this) {
			case compile:
				return other == provided || other == test;
			default:
				return false;
			}
		}
	};

	final Maven			maven;
	final URI			home;

	String				groupId;
	String				artifactId;
	String				version;
	List<Dependency>	dependencies	= new ArrayList<Dependency>();
	Exception			exception;
	File				pomFile;
	String				description;
	String				name;

	public String getDescription() {
		return description;
	}

	public class Dependency {
		Scope		scope;
		String		type;
		boolean		optional;
		String		groupId;
		String		artifactId;
		String		version;
		Set<String>	exclusions	= new HashSet<String>();

		public Scope getScope() {
			return scope;
		}

		public String getType() {
			return type;
		}

		public boolean isOptional() {
			return optional;
		}

		public String getGroupId() {
			return replace(groupId);
		}

		public String getArtifactId() {
			return replace(artifactId);
		}

		public String getVersion() {
			return replace(version);
		}

		public Set<String> getExclusions() {
			return exclusions;
		}

		public Pom getPom() throws Exception {
			return maven.getPom(groupId, artifactId, version);
		}
<<<<<<< HEAD

		public String toString() {
			return groupId + "+" + artifactId + "+" + version;
		}
=======
		@Override
		public String toString() {
			StringBuilder builder = new StringBuilder();
			builder.append("Dependency [");
			if (groupId != null)
				builder.append("groupId=").append(groupId).append(", ");
			if (artifactId != null)
				builder.append("artifactId=").append(artifactId).append(", ");
			if (version != null)
				builder.append("version=").append(version).append(", ");
			if (type != null)
				builder.append("type=").append(type).append(", ");
			if (scope != null)
				builder.append("scope=").append(scope).append(", ");
			builder.append("optional=").append(optional).append(", ");
			if (exclusions != null)
				builder.append("exclusions=").append(exclusions);
			builder.append("]");
			return builder.toString();
		}
		
>>>>>>> b6f53f95
	}

	public Pom(Maven maven, File pomFile, URI home) throws Exception {
		this.maven = maven;
		this.home = home;
		this.pomFile = pomFile;
	}

	void parse() throws Exception {
		DocumentBuilder db = dbf.newDocumentBuilder();
		System.out.println("Parsing " + pomFile.getAbsolutePath());
		Document doc = db.parse(pomFile);
		XPath xp = xpf.newXPath();
		parse(doc, xp);
	}

	protected void parse(Document doc, XPath xp) throws XPathExpressionException, Exception {

		this.artifactId = xp.evaluate("project/artifactId", doc).trim();
		this.groupId = xp.evaluate("project/groupId", doc).trim();
		this.version = xp.evaluate("project/version", doc).trim();
		this.description = xp.evaluate("project/description", doc).trim();
		this.name = xp.evaluate("project/name", doc).trim();

		NodeList list = (NodeList) xp.evaluate("project/dependencies/dependency", doc,
				XPathConstants.NODESET);
		for (int i = 0; i < list.getLength(); i++) {
			Node node = list.item(i);
			Dependency dep = new Dependency();
			String scope = xp.evaluate("scope", node).trim();
			if (scope.length() == 0)
				dep.scope = Scope.compile;
			else
				dep.scope = Scope.valueOf(scope);
			dep.type = xp.evaluate("type", node).trim();

			String opt = xp.evaluate("optional", node).trim();
			dep.optional = opt != null && opt.equalsIgnoreCase("true");
			dep.groupId = replace(xp.evaluate("groupId", node));
			dep.artifactId = replace(xp.evaluate("artifactId", node).trim());

			dep.version = replace(xp.evaluate("version", node).trim());
			dependencies.add(dep);

			NodeList exclusions = (NodeList) xp
					.evaluate("exclusions", node, XPathConstants.NODESET);
			for (int e = 0; e < exclusions.getLength(); e++) {
				Node exc = exclusions.item(e);
				String exclGroupId = xp.evaluate("groupId", exc).trim();
				String exclArtifactId = xp.evaluate("artifactId", exc).trim();
				dep.exclusions.add(exclGroupId + "+" + exclArtifactId);
			}
		}

	}

	public String getArtifactId() throws Exception {
		return replace(artifactId);
	}

	public String getGroupId() throws Exception {
		return replace(groupId);
	}

	public String getVersion() throws Exception {
		return replace(version);
	}

	public List<Dependency> getDependencies() throws Exception {
		return dependencies;
	}

	class Rover {

		public Rover(Rover rover, Dependency d) {
			this.previous = rover;
			this.dependency = d;
		}

		final Rover			previous;
		final Dependency	dependency;

		public boolean excludes(String name) {
			return dependency.exclusions.contains(name) && previous != null
					&& previous.excludes(name);
		}
	}

	public Set<Pom> getDependencies(Action action, URI... urls) throws Exception {
		Set<Pom> result = new LinkedHashSet<Pom>();

		List<Rover> queue = new ArrayList<Rover>();
		for (Dependency d : dependencies) {
			queue.add(new Rover(null, d));
		}

		while (!queue.isEmpty()) {
			Rover rover = queue.remove(0);
			Dependency dep = rover.dependency;
			String groupId = replace(dep.groupId);
			String artifactId = replace(dep.artifactId);
			String version = replace(dep.version);

			String name = groupId + "+" + artifactId;

			if (rover.excludes(name) || dep.optional)
				continue;
<<<<<<< HEAD

			if (dep.scope == scope && !dep.optional) {
				try {
					Pom sub = maven.getPom(groupId, artifactId, version, urls);
					if (sub != null) {
						if (!result.contains(sub)) {
							result.add(sub);
							for (Dependency subd : sub.dependencies) {
								queue.add(new Rover(rover, subd));
							}
						}
					} else
						if (rover.previous != null)
							System.out.println("Cannot find " + dep + " from "
									+ rover.previous.dependency);
						else
							System.out.println("Cannot find " + dep + " from top");
				} catch (Exception e) {
					if (rover.previous != null)
						System.out.println("Cannot find " + dep + " from "
								+ rover.previous.dependency);
					else
						System.out.println("Cannot find " + dep + " from top");

=======
			
			boolean include = false;
			if (dep.scope == Scope.compile) {
				include = true;
			} else if (dep.scope == Scope.test) {
				include = rover.previous == null && (action == Action.compile || action == Action.test);
			} else if (dep.scope == Scope.runtime) {
				include = action == Action.run;
			}
			if (include) {
				Pom sub = maven.getPom(groupId, artifactId, version, urls);
				if (!result.contains(sub)) {
					result.add(sub);
					for (Dependency subd : sub.dependencies) {
						queue.add(new Rover(rover, subd));
					}
>>>>>>> b6f53f95
				}
			}
		}
		return result;
	}

	protected String replace(String in) {
		if (in == null)
			return "null";

		in = in.trim();
		if ("${pom.version}".equals(in) || "${version}".equals(in)
				|| "${project.version}".equals(in))
			return version;

		if ("${basedir}".equals(in))
			return pomFile.getParentFile().getAbsolutePath();

		if ("${pom.name}".equals(in) || "${project.name}".equals(in))
			return name;

		if ("${pom.artifactId}".equals(in) || "${project.artifactId}".equals(in))
			return artifactId;
		if ("${pom.groupId}".equals(in) || "${project.groupId}".equals(in))
			return groupId;

		return in;
	}

	public String toString() {
		return groupId + "+" + artifactId + "-" + version;
	}

	public File getLibrary(Action action, URI... repositories) throws Exception {
		MavenEntry entry = maven.getEntry(this);
		File file = new File(entry.dir, action + ".lib");

		if (file.isFile() && file.lastModified() >= getPomFile().lastModified())
			return file;

		file.delete();

		Writer writer = new FileWriter(file);
		doEntry(writer, this);
		try {
			for (Pom dep : getDependencies(action, repositories)) {
				doEntry(writer, dep);
			}
		} finally {
			writer.close();
		}
		return file;
	}

	/**
	 * @param writer
	 * @param dep
	 * @throws IOException
	 * @throws Exception
	 */
	private void doEntry(Writer writer, Pom dep) throws IOException, Exception {
		writer.append(dep.getGroupId());
		writer.append("+");
		writer.append(dep.getArtifactId());
		writer.append(";version=\"");
		writer.append(dep.getVersion());
		writer.append("\"\n");
	}

	public File getPomFile() {
		return pomFile;
	}

	public String getName() {
		return name;
	}

	public abstract java.io.File getArtifact() throws Exception;
}<|MERGE_RESOLUTION|>--- conflicted
+++ resolved
@@ -91,12 +91,6 @@
 		public Pom getPom() throws Exception {
 			return maven.getPom(groupId, artifactId, version);
 		}
-<<<<<<< HEAD
-
-		public String toString() {
-			return groupId + "+" + artifactId + "+" + version;
-		}
-=======
 		@Override
 		public String toString() {
 			StringBuilder builder = new StringBuilder();
@@ -117,8 +111,6 @@
 			builder.append("]");
 			return builder.toString();
 		}
-		
->>>>>>> b6f53f95
 	}
 
 	public Pom(Maven maven, File pomFile, URI home) throws Exception {
@@ -226,8 +218,7 @@
 
 			if (rover.excludes(name) || dep.optional)
 				continue;
-<<<<<<< HEAD
-
+			
 			if (dep.scope == scope && !dep.optional) {
 				try {
 					Pom sub = maven.getPom(groupId, artifactId, version, urls);
@@ -251,24 +242,22 @@
 					else
 						System.out.println("Cannot find " + dep + " from top");
 
-=======
-			
-			boolean include = false;
-			if (dep.scope == Scope.compile) {
-				include = true;
-			} else if (dep.scope == Scope.test) {
-				include = rover.previous == null && (action == Action.compile || action == Action.test);
-			} else if (dep.scope == Scope.runtime) {
-				include = action == Action.run;
-			}
-			if (include) {
-				Pom sub = maven.getPom(groupId, artifactId, version, urls);
-				if (!result.contains(sub)) {
-					result.add(sub);
-					for (Dependency subd : sub.dependencies) {
-						queue.add(new Rover(rover, subd));
-					}
->>>>>>> b6f53f95
+//			boolean include = false;
+//			if (dep.scope == Scope.compile) {
+//				include = true;
+//			} else if (dep.scope == Scope.test) {
+//				include = rover.previous == null && (action == Action.compile || action == Action.test);
+//			} else if (dep.scope == Scope.runtime) {
+//				include = action == Action.run;
+//			}
+//			if (include) {
+//				Pom sub = maven.getPom(groupId, artifactId, version, urls);
+//				if (!result.contains(sub)) {
+//					result.add(sub);
+//					for (Dependency subd : sub.dependencies) {
+//						queue.add(new Rover(rover, subd));
+//					}
+					
 				}
 			}
 		}
