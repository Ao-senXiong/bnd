<<<<<<< HEAD
package test;

import java.io.File;
import java.util.Collection;
import java.util.HashSet;
import java.util.Set;
import java.util.jar.Manifest;

import junit.framework.TestCase;
import aQute.bnd.build.Project;
import aQute.bnd.build.Workspace;
import aQute.bnd.service.RepositoryPlugin.*;
import aQute.lib.deployer.FileRepo;
import aQute.lib.io.*;
import aQute.lib.osgi.Builder;
import aQute.lib.osgi.Jar;
import aQute.lib.osgi.Processor;
import aQute.lib.osgi.eclipse.EclipseClasspath;
import aQute.libg.version.Version;

public class ProjectTest extends TestCase {

	/**
	 * Check multiple repos
	 * 
	 * @throws Exception
	 */
	public void testMultipleRepos() throws Exception {
		Workspace ws = Workspace.getWorkspace(new File("test/ws"));
		Project project = ws.getProject("p1");
		System.out.println(project.getBundle("org.apache.felix.configadmin", "1.1.0",
				Strategy.EXACT, null));
		System.out.println(project.getBundle("org.apache.felix.configadmin", "1.1.0",
				Strategy.HIGHEST, null));
		System.out.println(project.getBundle("org.apache.felix.configadmin", "1.1.0",
				Strategy.LOWEST, null));
	}

	/**
	 * Check if the getSubBuilders properly predicts the output.
	 */

	public void testSubBuilders() throws Exception {
		Workspace ws = Workspace.getWorkspace(new File("test/ws"));
		Project project = ws.getProject("p4-sub");

		Collection<? extends Builder> bs = project.getSubBuilders();
		assertNotNull(bs);
		assertEquals(3, bs.size());
		Set<String> names = new HashSet<String>();
		for (Builder b : bs) {
			names.add(b.getBsn());
		}
		assertTrue(names.contains("p4-sub.a"));
		assertTrue(names.contains("p4-sub.b"));
		assertTrue(names.contains("p4-sub.c"));

		File[] files = project.build();
		System.out.println(Processor.join(project.getErrors(), "\n"));
		System.out.println(Processor.join(project.getWarnings(), "\n"));
		assertEquals(0, project.getErrors().size());
		assertEquals(0, project.getWarnings().size());
		assertNotNull(files);
		assertEquals(3, files.length);
		for (File file : files) {
			Jar jar = new Jar(file);
			Manifest m = jar.getManifest();
			assertTrue(names.contains(m.getMainAttributes().getValue("Bundle-SymbolicName")));
		}
	}

	/**
	 * Tests the handling of the -sub facility
	 * 
	 * @throws Exception
	 */

	public void testSub() throws Exception {
		Workspace ws = Workspace.getWorkspace(new File("test/ws"));
		Project project = ws.getProject("p4-sub");
		File[] files = project.build();
		System.out.println(Processor.join(project.getErrors(), "\n"));
		System.out.println(Processor.join(project.getWarnings(), "\n"));

		assertEquals(0, project.getErrors().size());
		assertEquals(0, project.getWarnings().size());
		assertNotNull(files);
		assertEquals(3, files.length);

		Jar a = new Jar(files[0]);
		Jar b = new Jar(files[1]);
		Manifest ma = a.getManifest();
		Manifest mb = b.getManifest();

		assertEquals("base", ma.getMainAttributes().getValue("Base-Header"));
		assertEquals("base", mb.getMainAttributes().getValue("Base-Header"));
		assertEquals("a", ma.getMainAttributes().getValue("Sub-Header"));
		assertEquals("b", mb.getMainAttributes().getValue("Sub-Header"));
	}

	public void testOutofDate() throws Exception {
		Workspace ws = Workspace.getWorkspace(new File("test/ws"));
		Project project = ws.getProject("p3");
		File bnd = new File("test/ws/p3/bnd.bnd");
		assertTrue(bnd.exists());

		project.clean();
		project.getTarget().mkdirs();
		try {
			// Now we build it.
			File[] files = project.build();
			System.out.println(project.getErrors());
			System.out.println(project.getWarnings());
			assertTrue(project.isOk());
			assertNotNull(files);
			assertEquals(1, files.length);

			// Now we should not rebuild it
			long lastTime = files[0].lastModified();
			files = project.build();
			assertEquals(1, files.length);
			assertTrue(files[0].lastModified() == lastTime);

			Thread.sleep(2000);

			project.updateModified(System.currentTimeMillis(), "Testing");
			files = project.build();
			assertEquals(1, files.length);
			assertTrue("Must have newer files now", files[0].lastModified() > lastTime);
		} finally {
			project.clean();
		}
	}

	public void testRepoMacro() throws Exception {
		Workspace ws = Workspace.getWorkspace(new File("test/ws"));
		Project project = ws.getProject("p2");
		System.out.println(project.getPlugins(FileRepo.class));
		String s = project.getReplacer().process(("${repo;libtest}"));
		System.out.println(s);
		assertTrue(s.contains("org.apache.felix.configadmin/org.apache.felix.configadmin-1.2.0"));
		assertTrue(s.contains("org.apache.felix.ipojo/org.apache.felix.ipojo-1.0.0.jar"));

		s = project.getReplacer().process(("${repo;libtestxyz}"));
		assertTrue(s.matches("<<[^>]+>>"));

		s = project.getReplacer().process("${repo;org.apache.felix.configadmin;1.0.0;highest}");
		s.endsWith("org.apache.felix.configadmin-1.1.0.jar");
		s = project.getReplacer().process("${repo;org.apache.felix.configadmin;1.0.0;lowest}");
		s.endsWith("org.apache.felix.configadmin-1.0.1.jar");
	}

	public void testClasspath() throws Exception {
		File project = new File("").getAbsoluteFile();
		File workspace = project.getParentFile();
		Processor processor = new Processor();
		EclipseClasspath p = new EclipseClasspath(processor, workspace, project);
		System.out.println(p.getDependents());
		System.out.println(p.getClasspath());
		System.out.println(p.getSourcepath());
		System.out.println(p.getOutput());
	}

	public void testBump() throws Exception {
		File tmp = new File("tmp-ws");
		if (tmp.exists())
			IO.delete(tmp);
		tmp.mkdir();
		assertTrue(tmp.isDirectory());

		try {
			IO.copy(new File("test/ws"), tmp);
			Workspace ws = Workspace.getWorkspace(tmp);
			Project project = ws.getProject("p1");
			int size = project.getProperties().size();
			Version old = new Version(project.getProperty("Bundle-Version"));
			System.out.println("Old version " + old);
			project.bump("=+0");
			Version newv = new Version(project.getProperty("Bundle-Version"));
			System.out.println("New version " + newv);
			assertEquals(old.getMajor(), newv.getMajor());
			assertEquals(old.getMinor() + 1, newv.getMinor());
			assertEquals(0, newv.getMicro());
			assertEquals(size, project.getProperties().size());
			assertEquals("sometime", newv.getQualifier());
		} finally {
			IO.delete(tmp);
		}
	}

	public void testRunBuilds() throws Exception {
		Workspace ws = Workspace.getWorkspace(new File("test/ws"));

		// Running a .bnd includes built bundles by default
		Project p1 = ws.getProject("p1");
		assertTrue(p1.getRunBuilds());

		// Can override the default by specifying -runbuilds: false
		Project p2 = ws.getProject("p2");
		assertFalse(p2.getRunBuilds());

		// Running a .bndrun DOES NOT include built bundles by default
		Project p1a = new Project(ws, new File("test/ws/p1"), new File("test/ws/p1/p1a.bndrun"));
		assertFalse(p1a.getRunBuilds());

		// ... unless we override the default by specifying -runbuilds: true
		Project p1b = new Project(ws, new File("test/ws/p1"), new File("test/ws/p1/p1b.bndrun"));
		assertTrue(p1b.getRunBuilds());
	}

	public void testSetProjectInfo() throws Exception {
		File tmp = new File("tmp-ws");
		if (tmp.exists())
			IO.delete(tmp);
		tmp.mkdir();
		assertTrue(tmp.isDirectory());

		try {
			IO.copy(new File("test/ws"), tmp);
			Workspace ws = Workspace.getWorkspace(tmp);
			Project project = ws.getProject("p1");
			
			File pkg1 = IO.getFile(project.getSrc(), "pkg1");
			pkg1.mkdirs();
			
			File pkg2 = IO.getFile(project.getSrc(), "pkg2");
			pkg2.mkdirs();

			Version pkg1Ver = Version.parseVersion("1.0.0");
			Version pkg2Ver = Version.parseVersion("2.2.2");
			
			project.setPackageInfo("pkg1", pkg1Ver);
			project.setPackageInfo("pkg2", pkg2Ver);
			
			Version parsedPkg1Ver = project.getPackageInfo("pkg1");
			Version parsedPkg2Ver = project.getPackageInfo("pkg2");
			
			assertEquals(pkg1Ver, parsedPkg1Ver);
			assertEquals(pkg2Ver, parsedPkg2Ver);
			
			pkg2Ver = Version.parseVersion("3.0.0");
			project.setPackageInfo("pkg2", pkg2Ver);
			
			parsedPkg2Ver = project.getPackageInfo("pkg2");
			
			assertEquals(pkg2Ver, parsedPkg2Ver);
			
			assertEquals(parsedPkg2Ver.getMajor(), 3);
			assertEquals(parsedPkg2Ver.getMinor(), 0);
			assertEquals(parsedPkg2Ver.getMicro(), 0);
			
		} finally {
			IO.delete(tmp);
		}
		
	}
}
=======
package test;

import java.io.File;
import java.util.Collection;
import java.util.HashSet;
import java.util.Set;
import java.util.jar.Manifest;

import junit.framework.TestCase;
import aQute.bnd.build.Project;
import aQute.bnd.build.Workspace;
import aQute.bnd.service.RepositoryPlugin.*;
import aQute.lib.deployer.FileRepo;
import aQute.lib.io.*;
import aQute.lib.osgi.Builder;
import aQute.lib.osgi.Jar;
import aQute.lib.osgi.Processor;
import aQute.lib.osgi.eclipse.EclipseClasspath;
import aQute.libg.version.Version;

public class ProjectTest extends TestCase {

	/**
	 * Check multiple repos
	 * 
	 * @throws Exception
	 */
	public void testMultipleRepos() throws Exception {
		Workspace ws = Workspace.getWorkspace(new File("test/ws"));
		Project project = ws.getProject("p1");
		System.out.println(project.getBundle("org.apache.felix.configadmin", "1.1.0",
				Strategy.EXACT, null));
		System.out.println(project.getBundle("org.apache.felix.configadmin", "1.1.0",
				Strategy.HIGHEST, null));
		System.out.println(project.getBundle("org.apache.felix.configadmin", "1.1.0",
				Strategy.LOWEST, null));
	}

	/**
	 * Check if the getSubBuilders properly predicts the output.
	 */

	public void testSubBuilders() throws Exception {
		Workspace ws = Workspace.getWorkspace(new File("test/ws"));
		Project project = ws.getProject("p4-sub");

		Collection<? extends Builder> bs = project.getSubBuilders();
		assertNotNull(bs);
		assertEquals(3, bs.size());
		Set<String> names = new HashSet<String>();
		for (Builder b : bs) {
			names.add(b.getBsn());
		}
		assertTrue(names.contains("p4-sub.a"));
		assertTrue(names.contains("p4-sub.b"));
		assertTrue(names.contains("p4-sub.c"));

		File[] files = project.build();
		System.out.println(Processor.join(project.getErrors(), "\n"));
		System.out.println(Processor.join(project.getWarnings(), "\n"));
		assertEquals(0, project.getErrors().size());
		assertEquals(0, project.getWarnings().size());
		assertNotNull(files);
		assertEquals(3, files.length);
		for (File file : files) {
			Jar jar = new Jar(file);
			Manifest m = jar.getManifest();
			assertTrue(names.contains(m.getMainAttributes().getValue("Bundle-SymbolicName")));
		}
	}

	/**
	 * Tests the handling of the -sub facility
	 * 
	 * @throws Exception
	 */

	public void testSub() throws Exception {
		Workspace ws = Workspace.getWorkspace(new File("test/ws"));
		Project project = ws.getProject("p4-sub");
		File[] files = project.build();
		System.out.println(Processor.join(project.getErrors(), "\n"));
		System.out.println(Processor.join(project.getWarnings(), "\n"));

		assertEquals(0, project.getErrors().size());
		assertEquals(0, project.getWarnings().size());
		assertNotNull(files);
		assertEquals(3, files.length);

		Jar a = new Jar(files[0]);
		Jar b = new Jar(files[1]);
		Manifest ma = a.getManifest();
		Manifest mb = b.getManifest();

		assertEquals("base", ma.getMainAttributes().getValue("Base-Header"));
		assertEquals("base", mb.getMainAttributes().getValue("Base-Header"));
		assertEquals("a", ma.getMainAttributes().getValue("Sub-Header"));
		assertEquals("b", mb.getMainAttributes().getValue("Sub-Header"));
	}

	public void testOutofDate() throws Exception {
		Workspace ws = Workspace.getWorkspace(new File("test/ws"));
		Project project = ws.getProject("p3");
		File bnd = new File("test/ws/p3/bnd.bnd");
		assertTrue(bnd.exists());

		project.clean();
		project.getTarget().mkdirs();
		try {
			// Now we build it.
			File[] files = project.build();
			System.out.println(project.getErrors());
			System.out.println(project.getWarnings());
			assertTrue(project.isOk());
			assertNotNull(files);
			assertEquals(1, files.length);

			// Now we should not rebuild it
			long lastTime = files[0].lastModified();
			files = project.build();
			assertEquals(1, files.length);
			assertTrue(files[0].lastModified() == lastTime);

			Thread.sleep(2000);

			project.updateModified(System.currentTimeMillis(), "Testing");
			files = project.build();
			assertEquals(1, files.length);
			assertTrue("Must have newer files now", files[0].lastModified() > lastTime);
		} finally {
			project.clean();
		}
	}

	public void testRepoMacro() throws Exception {
		Workspace ws = Workspace.getWorkspace(new File("test/ws"));
		Project project = ws.getProject("p2");
		System.out.println(project.getPlugins(FileRepo.class));
		String s = project.getReplacer().process(("${repo;libtest}"));
		System.out.println(s);
		assertTrue(s.contains("org.apache.felix.configadmin/org.apache.felix.configadmin-1.2.0"));
		assertTrue(s.contains("org.apache.felix.ipojo/org.apache.felix.ipojo-1.0.0.jar"));

		s = project.getReplacer().process(("${repo;libtestxyz}"));
		assertTrue(s.matches("<<[^>]+>>"));

		s = project.getReplacer().process("${repo;org.apache.felix.configadmin;1.0.0;highest}");
		s.endsWith("org.apache.felix.configadmin-1.1.0.jar");
		s = project.getReplacer().process("${repo;org.apache.felix.configadmin;1.0.0;lowest}");
		s.endsWith("org.apache.felix.configadmin-1.0.1.jar");
	}

	public void testClasspath() throws Exception {
		File project = new File("").getAbsoluteFile();
		File workspace = project.getParentFile();
		Processor processor = new Processor();
		EclipseClasspath p = new EclipseClasspath(processor, workspace, project);
		System.out.println(p.getDependents());
		System.out.println(p.getClasspath());
		System.out.println(p.getSourcepath());
		System.out.println(p.getOutput());
	}

	public void testBump() throws Exception {
		File tmp = new File("tmp-ws");
		if (tmp.exists())
			IO.delete(tmp);
		tmp.mkdir();
		assertTrue(tmp.isDirectory());

		try {
			IO.copy(new File("test/ws"), tmp);
			Workspace ws = Workspace.getWorkspace(tmp);
			Project project = ws.getProject("p1");
			int size = project.getProperties().size();
			Version old = new Version(project.getProperty("Bundle-Version"));
			System.out.println("Old version " + old);
			project.bump("=+0");
			Version newv = new Version(project.getProperty("Bundle-Version"));
			System.out.println("New version " + newv);
			assertEquals(old.getMajor(), newv.getMajor());
			assertEquals(old.getMinor() + 1, newv.getMinor());
			assertEquals(0, newv.getMicro());
			assertEquals(size, project.getProperties().size());
			assertEquals("sometime", newv.getQualifier());
		} finally {
			IO.delete(tmp);
		}
	}

	public void testRunBuilds() throws Exception {
		Workspace ws = Workspace.getWorkspace(new File("test/ws"));

		// Running a .bnd includes built bundles by default
		Project p1 = ws.getProject("p1");
		assertTrue(p1.getRunBuilds());

		// Can override the default by specifying -runbuilds: false
		Project p2 = ws.getProject("p2");
		assertFalse(p2.getRunBuilds());

		// Running a .bndrun DOES NOT include built bundles by default
		Project p1a = new Project(ws, new File("test/ws/p1"), new File("test/ws/p1/p1a.bndrun"));
		assertFalse(p1a.getRunBuilds());

		// ... unless we override the default by specifying -runbuilds: true
		Project p1b = new Project(ws, new File("test/ws/p1"), new File("test/ws/p1/p1b.bndrun"));
		assertTrue(p1b.getRunBuilds());
	}

}
>>>>>>> 85beef25
<|MERGE_RESOLUTION|>--- conflicted
+++ resolved
@@ -1,4 +1,3 @@
-<<<<<<< HEAD
 package test;
 
 import java.io.File;
@@ -255,217 +254,4 @@
 		}
 		
 	}
-}
-=======
-package test;
-
-import java.io.File;
-import java.util.Collection;
-import java.util.HashSet;
-import java.util.Set;
-import java.util.jar.Manifest;
-
-import junit.framework.TestCase;
-import aQute.bnd.build.Project;
-import aQute.bnd.build.Workspace;
-import aQute.bnd.service.RepositoryPlugin.*;
-import aQute.lib.deployer.FileRepo;
-import aQute.lib.io.*;
-import aQute.lib.osgi.Builder;
-import aQute.lib.osgi.Jar;
-import aQute.lib.osgi.Processor;
-import aQute.lib.osgi.eclipse.EclipseClasspath;
-import aQute.libg.version.Version;
-
-public class ProjectTest extends TestCase {
-
-	/**
-	 * Check multiple repos
-	 * 
-	 * @throws Exception
-	 */
-	public void testMultipleRepos() throws Exception {
-		Workspace ws = Workspace.getWorkspace(new File("test/ws"));
-		Project project = ws.getProject("p1");
-		System.out.println(project.getBundle("org.apache.felix.configadmin", "1.1.0",
-				Strategy.EXACT, null));
-		System.out.println(project.getBundle("org.apache.felix.configadmin", "1.1.0",
-				Strategy.HIGHEST, null));
-		System.out.println(project.getBundle("org.apache.felix.configadmin", "1.1.0",
-				Strategy.LOWEST, null));
-	}
-
-	/**
-	 * Check if the getSubBuilders properly predicts the output.
-	 */
-
-	public void testSubBuilders() throws Exception {
-		Workspace ws = Workspace.getWorkspace(new File("test/ws"));
-		Project project = ws.getProject("p4-sub");
-
-		Collection<? extends Builder> bs = project.getSubBuilders();
-		assertNotNull(bs);
-		assertEquals(3, bs.size());
-		Set<String> names = new HashSet<String>();
-		for (Builder b : bs) {
-			names.add(b.getBsn());
-		}
-		assertTrue(names.contains("p4-sub.a"));
-		assertTrue(names.contains("p4-sub.b"));
-		assertTrue(names.contains("p4-sub.c"));
-
-		File[] files = project.build();
-		System.out.println(Processor.join(project.getErrors(), "\n"));
-		System.out.println(Processor.join(project.getWarnings(), "\n"));
-		assertEquals(0, project.getErrors().size());
-		assertEquals(0, project.getWarnings().size());
-		assertNotNull(files);
-		assertEquals(3, files.length);
-		for (File file : files) {
-			Jar jar = new Jar(file);
-			Manifest m = jar.getManifest();
-			assertTrue(names.contains(m.getMainAttributes().getValue("Bundle-SymbolicName")));
-		}
-	}
-
-	/**
-	 * Tests the handling of the -sub facility
-	 * 
-	 * @throws Exception
-	 */
-
-	public void testSub() throws Exception {
-		Workspace ws = Workspace.getWorkspace(new File("test/ws"));
-		Project project = ws.getProject("p4-sub");
-		File[] files = project.build();
-		System.out.println(Processor.join(project.getErrors(), "\n"));
-		System.out.println(Processor.join(project.getWarnings(), "\n"));
-
-		assertEquals(0, project.getErrors().size());
-		assertEquals(0, project.getWarnings().size());
-		assertNotNull(files);
-		assertEquals(3, files.length);
-
-		Jar a = new Jar(files[0]);
-		Jar b = new Jar(files[1]);
-		Manifest ma = a.getManifest();
-		Manifest mb = b.getManifest();
-
-		assertEquals("base", ma.getMainAttributes().getValue("Base-Header"));
-		assertEquals("base", mb.getMainAttributes().getValue("Base-Header"));
-		assertEquals("a", ma.getMainAttributes().getValue("Sub-Header"));
-		assertEquals("b", mb.getMainAttributes().getValue("Sub-Header"));
-	}
-
-	public void testOutofDate() throws Exception {
-		Workspace ws = Workspace.getWorkspace(new File("test/ws"));
-		Project project = ws.getProject("p3");
-		File bnd = new File("test/ws/p3/bnd.bnd");
-		assertTrue(bnd.exists());
-
-		project.clean();
-		project.getTarget().mkdirs();
-		try {
-			// Now we build it.
-			File[] files = project.build();
-			System.out.println(project.getErrors());
-			System.out.println(project.getWarnings());
-			assertTrue(project.isOk());
-			assertNotNull(files);
-			assertEquals(1, files.length);
-
-			// Now we should not rebuild it
-			long lastTime = files[0].lastModified();
-			files = project.build();
-			assertEquals(1, files.length);
-			assertTrue(files[0].lastModified() == lastTime);
-
-			Thread.sleep(2000);
-
-			project.updateModified(System.currentTimeMillis(), "Testing");
-			files = project.build();
-			assertEquals(1, files.length);
-			assertTrue("Must have newer files now", files[0].lastModified() > lastTime);
-		} finally {
-			project.clean();
-		}
-	}
-
-	public void testRepoMacro() throws Exception {
-		Workspace ws = Workspace.getWorkspace(new File("test/ws"));
-		Project project = ws.getProject("p2");
-		System.out.println(project.getPlugins(FileRepo.class));
-		String s = project.getReplacer().process(("${repo;libtest}"));
-		System.out.println(s);
-		assertTrue(s.contains("org.apache.felix.configadmin/org.apache.felix.configadmin-1.2.0"));
-		assertTrue(s.contains("org.apache.felix.ipojo/org.apache.felix.ipojo-1.0.0.jar"));
-
-		s = project.getReplacer().process(("${repo;libtestxyz}"));
-		assertTrue(s.matches("<<[^>]+>>"));
-
-		s = project.getReplacer().process("${repo;org.apache.felix.configadmin;1.0.0;highest}");
-		s.endsWith("org.apache.felix.configadmin-1.1.0.jar");
-		s = project.getReplacer().process("${repo;org.apache.felix.configadmin;1.0.0;lowest}");
-		s.endsWith("org.apache.felix.configadmin-1.0.1.jar");
-	}
-
-	public void testClasspath() throws Exception {
-		File project = new File("").getAbsoluteFile();
-		File workspace = project.getParentFile();
-		Processor processor = new Processor();
-		EclipseClasspath p = new EclipseClasspath(processor, workspace, project);
-		System.out.println(p.getDependents());
-		System.out.println(p.getClasspath());
-		System.out.println(p.getSourcepath());
-		System.out.println(p.getOutput());
-	}
-
-	public void testBump() throws Exception {
-		File tmp = new File("tmp-ws");
-		if (tmp.exists())
-			IO.delete(tmp);
-		tmp.mkdir();
-		assertTrue(tmp.isDirectory());
-
-		try {
-			IO.copy(new File("test/ws"), tmp);
-			Workspace ws = Workspace.getWorkspace(tmp);
-			Project project = ws.getProject("p1");
-			int size = project.getProperties().size();
-			Version old = new Version(project.getProperty("Bundle-Version"));
-			System.out.println("Old version " + old);
-			project.bump("=+0");
-			Version newv = new Version(project.getProperty("Bundle-Version"));
-			System.out.println("New version " + newv);
-			assertEquals(old.getMajor(), newv.getMajor());
-			assertEquals(old.getMinor() + 1, newv.getMinor());
-			assertEquals(0, newv.getMicro());
-			assertEquals(size, project.getProperties().size());
-			assertEquals("sometime", newv.getQualifier());
-		} finally {
-			IO.delete(tmp);
-		}
-	}
-
-	public void testRunBuilds() throws Exception {
-		Workspace ws = Workspace.getWorkspace(new File("test/ws"));
-
-		// Running a .bnd includes built bundles by default
-		Project p1 = ws.getProject("p1");
-		assertTrue(p1.getRunBuilds());
-
-		// Can override the default by specifying -runbuilds: false
-		Project p2 = ws.getProject("p2");
-		assertFalse(p2.getRunBuilds());
-
-		// Running a .bndrun DOES NOT include built bundles by default
-		Project p1a = new Project(ws, new File("test/ws/p1"), new File("test/ws/p1/p1a.bndrun"));
-		assertFalse(p1a.getRunBuilds());
-
-		// ... unless we override the default by specifying -runbuilds: true
-		Project p1b = new Project(ws, new File("test/ws/p1"), new File("test/ws/p1/p1b.bndrun"));
-		assertTrue(p1b.getRunBuilds());
-	}
-
-}
->>>>>>> 85beef25
+}