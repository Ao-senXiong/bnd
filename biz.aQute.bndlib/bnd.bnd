-sourcepath:					../aQute.libg/src
-pom:


Bundle-Vendor: 					aQute SARL http://www.aQute.biz
Bundle-Copyright:				All files contained in this JAR are licensed under the Apache 2.0 license, unless noted differently in their source (see swing2swt).
Bundle-License: 				http://www.opensource.org/licenses/apache2.0.php; \
									description="${Bundle-Copyright}"; \
									link=LICENSE
Bundle-DocURL:          		http://www.aQute.biz/Code/Bnd
Bundle-Name: 					aQute Bundle Tool Library
Bundle-Description:				A library for manipulating and generating bundles
Bundle-SymbolicName: 	        biz.aQute.bndlib
Private-Package: 				aQute.bnd.*, aQute.lib.*
Export-Package:                 aQute.bnd.annotation.*, aQute.lib.osgi, aQute.bnd.build, aQute.bnd.service.*, aQute.libg.reporter, aQute.libg.version, aQute.libg.sed
Conditional-Package:	        aQute.libg.*, aQute.lib.*, aQute.service.*
Include-Resource: 				LICENSE
Bundle-RequiredExecutionEnvironment: J2SE-1.5

-buildpath: com.springsource.junit,\
	osgi.cmpn;version=4.0,\
	aQute.libg;version=project,\
	osgi.core;version=4.1

-pom: true
<<<<<<< HEAD
Bundle-Version: 1.13.0
=======
Bundle-Version: 1.11.0
>>>>>>> 1ede9a5a
<|MERGE_RESOLUTION|>--- conflicted
+++ resolved
@@ -23,8 +23,5 @@
 	osgi.core;version=4.1
 
 -pom: true
-<<<<<<< HEAD
-Bundle-Version: 1.13.0
-=======
-Bundle-Version: 1.11.0
->>>>>>> 1ede9a5a
+
+Bundle-Version: 1.13.0