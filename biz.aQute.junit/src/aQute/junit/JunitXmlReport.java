--- conflicted
+++ resolved
@@ -10,7 +10,6 @@
 import org.osgi.framework.*;
 
 public class JunitXmlReport implements TestReporter {
-<<<<<<< HEAD
 	Tag				testsuite	= new Tag("testsuite");
 	Tag				testcase;
 	static String	hostname;
@@ -18,28 +17,14 @@
 	long			startTime;
 	long			testStartTime;
 	int				tests		= 0;
+	int					failures	= 0;
+	int					errors		= 0;
+	int					skipped     = 0;
 	PrintWriter		out;
 	boolean			finished;
 	boolean			progress;
 	Bundle			bundle;
 	BasicTestReport	basic;
-=======
-	Tag					testsuite	= new Tag("testsuite");
-	Tag					testcase;
-	static String		hostname;
-	static DateFormat	df			= new SimpleDateFormat("yyyy-MM-dd'T'HH:mm:ss");
-	long				startTime;
-	long				testStartTime;
-	int					tests		= 0;
-	int					failures	= 0;
-	int					errors		= 0;
-	int					skipped     = 0;
-	PrintWriter			out;
-	boolean				finished;
-	boolean				progress;
-	Bundle				bundle;
-	BasicTestReport		basic;
->>>>>>> 50847ee7
 
 	public class LogEntry {
 		String	clazz;
@@ -245,13 +230,9 @@
 			sysout.addContent(outs[1]);
 		}
 
-<<<<<<< HEAD
 		testcase.addAttribute("time", getFraction(System.currentTimeMillis() - testStartTime, 1000));
-=======
-		testcase
-				.addAttribute("time", getFraction(System.currentTimeMillis() - testStartTime, 1000));
+		tests++;
 		
->>>>>>> 50847ee7
 		tests++;
 	}
 
